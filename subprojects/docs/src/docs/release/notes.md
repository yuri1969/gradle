## New and noteworthy

Here are the new features introduced in this Gradle release.

<!--
IMPORTANT: if this is a patch release, ensure that a prominent link is included in the foreword to all releases of the same minor stream.
Add-->

### Better control over system include path for native compilation

In previous versions of Gradle, the native compile task include path was a single monolithic collection of files that was accessible through the `includes` property on the compile task.
In Gradle 4.8, system header include directories can now be accessed separately via the `systemIncludes` property. 
On GCC-compatible toolchains, the system header include directories specified with `systemIncludes` will be specified on the command line using the ["-isystem" argument](https://gcc.gnu.org/onlinedocs/gcc/Directory-Options.html), which marks them for special treatment by the compiler.   

### CodeNarc upgrade

The default version of CodeNarc used by the [`codenarc plugin`](userguide/codenarc_plugin.html) is [`1.1`](https://github.com/CodeNarc/CodeNarc/blob/master/CHANGELOG.md#version-11-jan-2018).

### Ant upgrade

The embedded version of Ant used by Gradle is [`1.9.11`](https://archive.apache.org/dist/ant/RELEASE-NOTES-1.9.11.html).

### Signing Publications

The [Signing Plugin](userguide/signing_plugin.html) now supports signing all artifacts of a publication, e.g. when publishing artifacts to a Maven or Ivy repository.

    publishing {
      publications {
        mavenJava(MavenPublication) {
          from components.java
        }
      }
    }

    signing {
      sign publishing.publications
    }

### Customizing the generated POM

The [Maven Publish Plugin](userguide/publishing_maven.html) now provides a dedicated, type safe DSL to customize the POM generated as part of a Maven publication. The following sample demonstrates some of the new properties and methods. Please see the [DSL Reference](dsl/org.gradle.api.publish.maven.MavenPom.html) for the complete documentation.

    publishing {
      publications {
        mavenJava(MavenPublication) {
          from components.java
          pom {
            name = "Demo"
            description = "A demonstration of Maven POM customization"
            url = "http://www.example.com/project"
            licenses {
              license {
                name = "The Apache License, Version 2.0"
                url = "http://www.apache.org/licenses/LICENSE-2.0.txt"
              }
            }
            developers {
              developer {
                id = "johnd"
                name = "John Doe"
                email = "john.doe@example.com"
              }
            }
            scm {
              connection = "scm:svn:http://subversion.example.com/svn/project/trunk/"
              developerConnection = "scm:svn:https://subversion.example.com/svn/project/trunk/"
              url = "http://subversion.example.com/svn/project/trunk/"
            }
          }
        }
      }
    }

### Configuration-wide dependency excludes are now published

The [Ivy Publish Plugin](userguide/publishing_ivy.html) now writes dependency exclude rules defined on a configuration (instead of on an individual dependency) into the generated Ivy module descriptor; the [Maven Publish Plugin](userguide/publishing_maven.html) now repeats them for each dependency in the generated POM.

## Promoted features

Promoted features are features that were incubating in previous versions of Gradle but are now supported and subject to backwards compatibility.
See the User guide section on the “[Feature Lifecycle](userguide/feature_lifecycle.html)” for more information.

The following are the features that have been promoted in this Gradle release.

## Fixed issues

### Nested `afterEvaluate` requests are no longer silently ignored

Before this release, `afterEvaluate` requests happening during the execution of an `afterEvaluate` callback were silently ignored.

Consider the following code:

```gradle
afterEvaluate {
    println "> Outer"
    afterEvaluate {
        println "Inner"
    }
    println "< Outer"
}
```

In Gradle 4.7 and below, it would print:

```text
> Outer
< Outer
```

With the `Inner` part being silently ignored.

Starting with Gradle 4.8, nested `afterEvaluate` requests will be honoured asynchronously in order to preserve the callback _execute later_ semantics, in other words, the same code will now print:

```text
> Outer
< Outer
Inner
```

Please note that `beforeEvaluate` and other similar hooks have *not* been changed and will still silently ignore nested requests, that behaviour is subject to change in a future Gradle release (gradle/gradle#5262).

## Deprecations

Features that have become superseded or irrelevant due to the natural evolution of Gradle become *deprecated*, and scheduled to be removed
in the next major Gradle version (Gradle 5.0). See the User guide section on the “[Feature Lifecycle](userguide/feature_lifecycle.html)” for more information.

The following are the newly deprecated items in this Gradle release. If you have concerns about a deprecation, please raise it via the [Gradle Forums](https://discuss.gradle.org).

### TextResources can now be fetched from a URI

Text resources like a common checkstyle configuration file can now be fetched directly from a URI. Gradle will apply the same caching that it does for remote build scripts.

    checkstyle {
        config = resources.text.fromUri("http://company.com/checkstyle-config.xml)"
    }

<!--
### Example deprecation
-->

### Methods on `FileCollection`

- `FileCollection.add()` is now deprecated. Use `ConfigurableFileCollection.from()` instead. You can create a `ConfigurableFileCollection` via `Project.files()`.
- `FileCollection.stopExecutionIfEmpty()` is deprecated without a replacement. You can use `@SkipWhenEmpty` on a `FileCollection` property, or throw a `StopExecutionException` in your code manually instead.

### Method on `Signature`

`Signature.getToSignArtifact()` should have been an internal API and is now deprecated without a replacement.

<<<<<<< HEAD
### `SimpleFileCollection`

The internal `SimpleFileCollection` implementation of `FileCollection` has been deprecated.
You should use `Project.files()` instead.
=======
### Use of single test selection system property

The [use of a system property](userguide/java_testing.html#sec:single_test_execution_via_system_properties) to select which tests to execute is deprecated.  The built-in `--tests` filter has long replaced this functionality.

### Use of remote debugging test system property

The use of a system property (`-Dtest.debug`) to enable remote debugging of test processes is deprecated.  The built-in `--debug-jvm` flag has long replaced this functionality.
>>>>>>> 0ae7a95c

## Potential breaking changes

### Changed behaviour for missing init scripts

In previous releases of Gradle, an init script specified on the command line that did not exist would be silently ignored. In this release, the build will fail if any of the init scripts specified on the command line does not exist.

<!--
### Example breaking change
-->

### TaskContainer.remove() now actually removes the task

TBD - previously this was broken, and plugins may accidentally rely on this behaviour.

### Signature.setFile() no longer changes the file to be published

Previously, `Signature.setFile()` could be used to replace the file used for publishing a `Signature`. However, the actual signature file was still being generated at its default location. Therefore, `Signature.setFile()` is now deprecated and will be removed in a future release.

### Parsing of `exclusions` in Maven POM now accepts implicit wildcards

Previously, a Maven POM with an `exclusion` missing either the `groupId` or the `artifactId` was ignored by Gradle.
This is no longer the case and thus may cause modules to be excluded from a dependency graph that were previously included.

## External contributions

We would like to thank the following community members for making contributions to this release of Gradle.

- [Lucas Smaira](https://github.com/lsmaira) Introduce support for running phased actions (gradle/gradle#4533)
- [Filip Hrisafov](filiphr) Add support for URI backed TextResource (gradle/gradle#2760)
- [Florian Nègre](https://github.com/fnegre) Fix distribution plugin documentation (gradle/gradle#4880)
- [Andrew Potter](https://github.com/apottere) Update pluginManagement documentation to mention global configuration options (gradle/gradle#4999)
- [Patrik Erdes](https://github.com/patrikerdes) Fail the build if a referenced init script does not exist (gradle/gradle#4845)
- [Emmanuel Debanne](https://github.com/debanne) Upgrade CodeNarc to version 1.1 (gradle/gradle#4917)
- [Alexandre Bouthinon](https://github.com/alexandrebouthinon) Fix NullPointerException (gradle/gradle#5199)
- [Paul Eddie](https://github.com/paul-eeoc) Fix typo (gradle/gradle#5180)
<!--
 - [Some person](https://github.com/some-person) - fixed some issue (gradle/gradle#1234)
-->

We love getting contributions from the Gradle community. For information on contributing, please see [gradle.org/contribute](https://gradle.org/contribute).

## Known issues

Known issues are problems that were discovered post release that are directly related to changes made in this release.<|MERGE_RESOLUTION|>--- conflicted
+++ resolved
@@ -147,12 +147,11 @@
 
 `Signature.getToSignArtifact()` should have been an internal API and is now deprecated without a replacement.
 
-<<<<<<< HEAD
 ### `SimpleFileCollection`
 
 The internal `SimpleFileCollection` implementation of `FileCollection` has been deprecated.
 You should use `Project.files()` instead.
-=======
+
 ### Use of single test selection system property
 
 The [use of a system property](userguide/java_testing.html#sec:single_test_execution_via_system_properties) to select which tests to execute is deprecated.  The built-in `--tests` filter has long replaced this functionality.
@@ -160,7 +159,6 @@
 ### Use of remote debugging test system property
 
 The use of a system property (`-Dtest.debug`) to enable remote debugging of test processes is deprecated.  The built-in `--debug-jvm` flag has long replaced this functionality.
->>>>>>> 0ae7a95c
 
 ## Potential breaking changes
 
