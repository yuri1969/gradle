--- conflicted
+++ resolved
@@ -35,11 +35,7 @@
 
         then:
         failureCauseContains("Declaration of model rule Rules#functionalSources is invalid.")
-<<<<<<< HEAD
-        failureCauseContains("A model node of type: 'org.gradle.language.base.FunctionalSourceSet' can not be constructed.")
-=======
         failureCauseContains("The model element of type: 'org.gradle.language.base.FunctionalSourceSet' can not be constructed. The type must be managed (@Managed) or one of the following types [ModelSet<?>, ManagedSet<?>, ModelMap<?>, List, Set]")
->>>>>>> ac564e0d
     }
 
     def "can create a top level functional source set with a rule"() {
