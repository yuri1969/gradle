/*
 * Copyright 2016 the original author or authors.
 *
 * Licensed under the Apache License, Version 2.0 (the "License");
 * you may not use this file except in compliance with the License.
 * You may obtain a copy of the License at
 *
 *      http://www.apache.org/licenses/LICENSE-2.0
 *
 * Unless required by applicable law or agreed to in writing, software
 * distributed under the License is distributed on an "AS IS" BASIS,
 * WITHOUT WARRANTIES OR CONDITIONS OF ANY KIND, either express or implied.
 * See the License for the specific language governing permissions and
 * limitations under the License.
 */

package org.gradle.kotlin.dsl.provider

import org.gradle.api.Project

import org.gradle.api.artifacts.Dependency
import org.gradle.api.artifacts.SelfResolvingDependency

import org.gradle.api.internal.ClassPathRegistry
import org.gradle.api.internal.artifacts.dsl.dependencies.DependencyFactory
import org.gradle.api.internal.classpath.ModuleRegistry
import org.gradle.api.internal.initialization.ClassLoaderScope

import org.gradle.internal.classloader.ClassLoaderVisitor
import org.gradle.internal.classpath.ClassPath
import org.gradle.internal.classpath.DefaultClassPath

import org.gradle.kotlin.dsl.codegen.generateApiExtensionsJar
import org.gradle.kotlin.dsl.isGradleKotlinDslJarName
import org.gradle.kotlin.dsl.support.ProgressMonitor
import org.gradle.kotlin.dsl.support.serviceOf

import org.gradle.util.GFileUtils.moveFile

import java.io.File

import java.net.URI
import java.net.URISyntaxException
import java.net.URL

import java.util.concurrent.ConcurrentHashMap


fun gradleKotlinDslOf(project: Project): List<File> =
    kotlinScriptClassPathProviderOf(project).run {
        gradleKotlinDsl.asFiles
    }


internal
fun kotlinScriptClassPathProviderOf(project: Project) =
    project.serviceOf<KotlinScriptClassPathProvider>()


internal
typealias JarCache = (String, JarGenerator) -> File


internal
typealias JarGenerator = (File) -> Unit


private
typealias JarGeneratorWithProgress = (File, () -> Unit) -> Unit


internal
typealias JarsProvider = () -> Collection<File>


class KotlinScriptClassPathProvider(
    val classPathRegistry: ClassPathRegistry,
<<<<<<< HEAD
    val moduleRegistry: ModuleRegistry,
=======
    val coreAndPluginsScope: ClassLoaderScope,
>>>>>>> 187d5739
    val gradleApiJarsProvider: JarsProvider,
    val jarCache: JarCache,
    val progressMonitorProvider: JarGenerationProgressMonitorProvider
) {

    /**
     * Generated Gradle API jar plus supporting libraries such as groovy-all.jar and generated API extensions.
     */
    internal
    val gradleKotlinDsl: ClassPath by lazy {
        gradleApi + gradleApiExtensions + gradleKotlinDslJars
    }

    private
    val gradleApi: ClassPath by lazy {
        DefaultClassPath.of(gradleApiJarsProvider())
    }

    /**
     * Generated extensions to the Gradle API.
     */
    private
    val gradleApiExtensions: ClassPath by lazy {
        DefaultClassPath.of(gradleKotlinDslExtensions())
    }

    /**
     * gradle-kotlin-dsl.jar plus kotlin libraries.
     */
    internal
    val gradleKotlinDslJars: ClassPath by lazy {
        DefaultClassPath.of(gradleKotlinDslJars())
    }

    /**
     * The Gradle implementation classpath which should **NOT** be visible
     * in the compilation classpath of any script.
     */
    private
    val gradleImplementationClassPath: Set<File> by lazy {
        cachedClassLoaderClassPath.of(coreAndPluginsScope.exportClassLoader)
    }

    fun compilationClassPathOf(scope: ClassLoaderScope): ClassPath =
        cachedScopeCompilationClassPath.computeIfAbsent(scope, ::computeCompilationClassPath)

    private
    fun computeCompilationClassPath(scope: ClassLoaderScope): ClassPath =
        gradleKotlinDsl + exportClassPathFromHierarchyOf(scope)

    private
    fun exportClassPathFromHierarchyOf(scope: ClassLoaderScope): ClassPath {
        require(scope.isLocked) {
            "$scope must be locked before it can be used to compute a classpath!"
        }
        val exportedClassPath = cachedClassLoaderClassPath.of(scope.exportClassLoader)
        return DefaultClassPath.of(exportedClassPath - gradleImplementationClassPath)
    }

    private
    fun gradleKotlinDslExtensions(): File =
        produceFrom("kotlin-dsl-extensions") { outputFile, onProgress ->
            generateApiExtensionsJar(outputFile, gradleJars, gradleApiMetadataJar, onProgress)
        }

    private
    fun produceFrom(id: String, generate: JarGeneratorWithProgress): File =
        jarCache(id) { outputFile ->
            progressMonitorFor(outputFile, 3).use { progressMonitor ->
                generateAtomically(outputFile) { generate(it, progressMonitor::onProgress) }
            }
        }

    private
    fun generateAtomically(outputFile: File, generate: JarGenerator) {
        val tempFile = tempFileFor(outputFile)
        generate(tempFile)
        moveFile(tempFile, outputFile)
    }

    private
    fun progressMonitorFor(outputFile: File, totalWork: Int): ProgressMonitor =
        progressMonitorProvider.progressMonitorFor(outputFile, totalWork)

    private
    fun tempFileFor(outputFile: File): File =
        createTempFile(outputFile.nameWithoutExtension, outputFile.extension).apply {
            deleteOnExit()
        }

    private
    fun gradleKotlinDslJars(): List<File> =
        gradleJars.filter { file ->
            file.name.let { isKotlinJar(it) || isGradleKotlinDslJarName(it) }
        }

    private
    val gradleJars by lazy {
        classPathRegistry.getClassPath(gradleApiNotation.name).asFiles
    }

    private
    val gradleApiMetadataJar by lazy {
        moduleRegistry.getExternalModule(gradleApiMetadataModuleName).classpath.asFiles.single()
    }

    private
    val cachedScopeCompilationClassPath = ConcurrentHashMap<ClassLoaderScope, ClassPath>()

    private
    val cachedClassLoaderClassPath = ClassLoaderClassPathCache()
}


internal
fun gradleApiJarsProviderFor(dependencyFactory: DependencyFactory): JarsProvider =
    { (dependencyFactory.gradleApi() as SelfResolvingDependency).resolve() }


private
fun DependencyFactory.gradleApi(): Dependency =
    createDependency(gradleApiNotation)


private
val gradleApiNotation = DependencyFactory.ClassPathNotation.GRADLE_API


internal
const val gradleApiMetadataModuleName = "gradle-api-metadata"


private
fun isKotlinJar(name: String): Boolean =
    name.startsWith("kotlin-stdlib-")
        || name.startsWith("kotlin-reflect-")


private
class ClassLoaderClassPathCache {

    private
    val cachedClassPaths = hashMapOf<ClassLoader, Set<File>>()

    fun of(classLoader: ClassLoader): Set<File> =
        cachedClassPaths.getOrPut(classLoader) {
            classPathOf(classLoader)
        }

    private
    fun classPathOf(classLoader: ClassLoader): Set<File> {
        val classPathFiles = mutableSetOf<File>()

        object : ClassLoaderVisitor() {
            override fun visitClassPath(classPath: Array<URL>) {
                classPath.forEach { url ->
                    if (url.protocol == "file") {
                        classPathFiles.add(fileFrom(url))
                    }
                }
            }

            override fun visitParent(classLoader: ClassLoader) {
                classPathFiles.addAll(of(classLoader))
            }
        }.visit(classLoader)

        return classPathFiles
    }

    private
    fun fileFrom(url: URL) = File(toURI(url))
}


private
fun toURI(url: URL): URI =
    try {
        url.toURI()
    } catch (e: URISyntaxException) {
        URL(
            url.protocol,
            url.host,
            url.port,
            url.file.replace(" ", "%20")).toURI()
    }<|MERGE_RESOLUTION|>--- conflicted
+++ resolved
@@ -74,12 +74,9 @@
 
 
 class KotlinScriptClassPathProvider(
+    val moduleRegistry: ModuleRegistry,
     val classPathRegistry: ClassPathRegistry,
-<<<<<<< HEAD
-    val moduleRegistry: ModuleRegistry,
-=======
     val coreAndPluginsScope: ClassLoaderScope,
->>>>>>> 187d5739
     val gradleApiJarsProvider: JarsProvider,
     val jarCache: JarCache,
     val progressMonitorProvider: JarGenerationProgressMonitorProvider
